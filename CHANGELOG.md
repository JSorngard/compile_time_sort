# Changelog

This file contains all changes to the crate since version v0.1.0.

## 1.0.10

<<<<<<< HEAD
- Correct the code examples in the readme.
=======
- Run the test CI job on multiple operating systems.
>>>>>>> 14d8fdf5

## 1.0.9

- Internal improvements to sort impls.
- Document switch to insertion sort.

## 1.0.8

- Use insertion sort when the collections are small.
 Except for `bool`s, in that case we always use counting sort.

## 1.0.7

- Clearer definition of the docstring in the `sort_*_slice` functions.

## 1.0.6

- Internal improvements to macro clarity.

## 1.0.5

- Add tests of the functions that sort `usize` and `isize` arrays.
- Use the `paste` crate in the internal macros that define the tests
 such that invoking them is simpler.

## 1.0.4

- Corrected the links to licenses in the readme.

## 1.0.3

- Added doc examples to all functions.

## 1.0.2

- Depend on the `paste` crate to simplify the internal macro definitions and invocations.

## 1.0.1

- Removed unused code that was used to document the now non-existing feature on docs.rs.

## 1.0.0

- Stabilized the crate's API.
- Re-added the "no-std" category.

### Breaking changes

- Removed the `sort_slices` feature.
 Those functions are now activated automatically on Rust versions 1.83.0 and later by using
 the [`rustversion`](https://crates.io/crates/rustversion) crate.

## 0.2.9

- Fixed a bug that could lead to improper sorting of slices in some cases.
- Added CI job to test the crate on the Rust beta branch.
- Added CI job to verify sever compatibility.
- Added CI job to test the crate on no_std targets.
- Removed the "no_std" category from the crate since it is already in
 "no-std::no-alloc", which is a subset of "no-std".

## 0.2.8

- Noted the original MSRV in feature descriptions.
- Improvements to CI jobs.
- Improvements to the documentation.

## 0.2.7

- Added the "sorting" keyword.

## 0.2.6

- Made the crate `no_std` compatible.
- Added the "no-std" and "no-alloc" categories to the crate.

## 0.2.5

- Added some information about the structure of the crate to the README and docs.

## 0.2.4

- Fixed the panic bug also in the sorting functions of `bool`, `i8`, and `u8` arrays and slices.

## v0.2.3

- Fixed a bug where the sorting functions would panic if they were given an empty array or slice.

## v0.2.2

- Added sorting functions for `u128` and `i128`.

## v0.2.1

- Added a gihub actions workflow status badge to the README and corrected the link to the docs in Cargo.toml.

## v0.2.0

- Added the `sort_slices` feature and gated the functions that utilize mutable references behind it.
 This lowers the default MSRV of the crate to 1.59.0.

## v0.1.2

- Added badges to `README.md`.

## v0.1.1

- Corrected name of by-value function in `README.md`.<|MERGE_RESOLUTION|>--- conflicted
+++ resolved
@@ -4,11 +4,8 @@
 
 ## 1.0.10
 
-<<<<<<< HEAD
 - Correct the code examples in the readme.
-=======
 - Run the test CI job on multiple operating systems.
->>>>>>> 14d8fdf5
 
 ## 1.0.9
 
